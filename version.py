<<<<<<< HEAD
BUILD_NUMBER = 46
=======
BUILD_NUMBER = 47
>>>>>>> c5b50ab9
<|MERGE_RESOLUTION|>--- conflicted
+++ resolved
@@ -1,5 +1 @@
-<<<<<<< HEAD
-BUILD_NUMBER = 46
-=======
-BUILD_NUMBER = 47
->>>>>>> c5b50ab9
+BUILD_NUMBER = 47